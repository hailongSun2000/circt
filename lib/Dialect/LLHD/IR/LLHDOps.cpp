--- conflicted
+++ resolved
@@ -395,36 +395,21 @@
 // SigStructExtractOp and PtrStructExtractOp
 //===----------------------------------------------------------------------===//
 
-<<<<<<< HEAD
-LogicalResult llhd::SigStructExtractOp::inferReturnTypes(
-    MLIRContext *context, Optional<Location> loc, ValueRange operands,
-    DictionaryAttr attrs, mlir::RegionRange regions,
-    SmallVectorImpl<Type> &results) {
-  Type type = operands[0]
-                  .getType()
-                  .cast<llhd::SigType>()
-                  .getUnderlyingType()
-                  .cast<hw::StructType>()
-                  .getFieldType(attrs.getNamed("field")
-                                    ->getValue()
-                                    .cast<StringAttr>()
-                                    .getValue());
-=======
 template <class SigPtrType>
 static LogicalResult
 inferReturnTypesOfStructExtractOp(MLIRContext *context, Optional<Location> loc,
                                   ValueRange operands, DictionaryAttr attrs,
                                   mlir::RegionRange regions,
                                   SmallVectorImpl<Type> &results) {
-  Type type =
-      operands[0]
-          .getType()
-          .cast<SigPtrType>()
-          .getUnderlyingType()
-          .template cast<hw::StructType>()
-          .getFieldType(
-              attrs.getNamed("field")->second.cast<StringAttr>().getValue());
->>>>>>> dc89eb67
+  Type type = operands[0]
+                  .getType()
+                  .cast<SigPtrType>()
+                  .getUnderlyingType()
+                  .template cast<hw::StructType>()
+                  .getFieldType(attrs.getNamed("field")
+                                    ->getValue()
+                                    .cast<StringAttr>()
+                                    .getValue());
   if (!type) {
     context->getDiagEngine().emit(loc.getValueOr(UnknownLoc()),
                                   DiagnosticSeverity::Error)
