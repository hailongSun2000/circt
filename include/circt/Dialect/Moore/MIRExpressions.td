--- conflicted
+++ resolved
@@ -358,9 +358,6 @@
   let assemblyFormat = [{
     $bitwise $lhs `,` $rhs attr-dict `:` type($lhs) `,` type($rhs)
   }];
-<<<<<<< HEAD
-}
-=======
 }
 
 
@@ -370,5 +367,4 @@
 
 // Arithmetic and Logical Operations.
 def AddOp : UTVariadicOp<"add", [Commutative]>;
-def MulOp : UTVariadicOp<"mul", [Commutative]>;
->>>>>>> 4202473b
+def MulOp : UTVariadicOp<"mul", [Commutative]>;