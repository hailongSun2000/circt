--- conflicted
+++ resolved
@@ -86,8 +86,6 @@
   let assemblyFormat = [{
     $dest `,` $src  attr-dict `:` qualified(type($src))
   }];
-<<<<<<< HEAD
-=======
 }
 
 def PCAssignOp : MIROp<"pcassign",
@@ -106,5 +104,4 @@
   let assemblyFormat = [{
     $dest `,` $src  attr-dict `:` qualified(type($src))
   }];
->>>>>>> 4202473b
 }