// RUN: circt-translate --import-verilog %s | FileCheck %s


// CHECK-LABEL: moore.module @Variables
module Variables();
  // CHECK: %var1 = moore.variable : !moore.int
  // CHECK: %var2 = moore.variable %var1 : !moore.int
  int var1;
  int var2 = var1;
endmodule

// CHECK-LABEL: moore.module @Procedures
module Procedures();
  // CHECK: moore.procedure initial {
  initial;
  // CHECK: moore.procedure final {
  final begin end;
  // CHECK: moore.procedure always {
  always begin end;
  // CHECK: moore.procedure always_comb {
  always_comb begin end;
  // CHECK: moore.procedure always_latch {
  always_latch begin end;
  // CHECK: moore.procedure always_ff {
  always_ff @* begin end;
endmodule


// CHECK-LABEL: moore.module @Expressions {
module Expressions();
  // CHECK: %a = moore.variable : !moore.int
  // CHECK: %b = moore.variable : !moore.int
  // CHECK: %c = moore.variable : !moore.int
  // CHECK: %ua = moore.net "wire" : !moore.logic
  // CHECK: %ub = moore.net "wire" : !moore.logic
  int a, b, c;
  wire ua,ub;

  initial begin
    // CHECK: moore.mir.unary plus %a : !moore.int
    c = +a;
    // CHECK: moore.mir.unary minus %a : !moore.int
    c = -a;
    // CHECK: moore.mir.unary not %a : !moore.int
    c = !a;

    // CHECK: moore.mir.reduction xnor %a : !moore.int
    c = ~^a;

    // CHECK: moore.mir.add %a, %b : !moore.int
    c = a + b;
    // CHECK: moore.mir.mul %a, %b : !moore.int
    c = a * b;
    // CHECK: moore.mir.sub %a, %b : !moore.int
    c = a - b;
    // CHECK: moore.mir.pow %a, %b : !moore.int
    c = a ** b;
    // CHECK: moore.mir.divs %a, %b : !moore.int
    c = a / b;
    // CHECK: moore.mir.mods %a, %b : !moore.int
    c = a % b;
    // CHECK: moore.mir.divu %ua, %ub : !moore.logic
    c = ua / ub;
    // CHECK: moore.mir.modu %ua, %ub : !moore.logic
    c = ua % ub;

    // CHECK: moore.mir.logic and %a, %b : !moore.int, !moore.int
    c = a && b;
    // CHECK: moore.mir.logic equiv %a, %b : !moore.int, !moore.int
    c = a <-> b;
    // CHECK: moore.mir.logic impl %a, %b : !moore.int, !moore.int
    c = a -> b;
    // CHECK: moore.mir.logic or %a, %b : !moore.int, !moore.int
    c = a || b;

    // CHECK: moore.mir.bin_bitwise and %a, %b : !moore.int, !moore.int
    c = a & b;
    // CHECK: moore.mir.bin_bitwise or %a, %b : !moore.int, !moore.int
    c = a | b;
    // CHECK: moore.mir.bin_bitwise xor %a, %b : !moore.int, !moore.int
    c = a ^ b;
    // CHECK: moore.mir.bin_bitwise xnor %a, %b : !moore.int, !moore.int
    c = a ~^ b;

    // CHECK: moore.mir.eq case %a, %b : !moore.int, !moore.int
    c = a === b;
    // CHECK: moore.mir.ne case %a, %b : !moore.int, !moore.int
    c = a !== b;
    // CHECK: moore.mir.eq %a, %b : !moore.int, !moore.int
    c = a == b;
    // CHECK: moore.mir.ne %a, %b : !moore.int, !moore.int
    c = a != b ;
    // CHECK: moore.mir.icmp gte %a, %b : !moore.int, !moore.int
    c = a >= b;
    // CHECK: moore.mir.icmp gt %a, %b : !moore.int, !moore.int
    c = a > b;
    // CHECK: moore.mir.icmp lte %a, %b : !moore.int, !moore.int
    c = a <= b;
    // CHECK: moore.mir.icmp lt %a, %b : !moore.int, !moore.int
    c = a < b;

    // CHECK: moore.mir.shl %a, %b : !moore.int, !moore.int
    c = a << b;
    // CHECK: moore.mir.shr %a, %b : !moore.int, !moore.int
    c = a >> b;
    // CHECK: moore.mir.shl arithmetic %a, %b : !moore.int, !moore.int
    c = a <<< b;
    // CHECK: moore.mir.shr arithmetic %a, %b : !moore.int, !moore.int
    c = a >>> b;
<<<<<<< HEAD
    // CHECK: moore.mir.add %a, %b : !moore.int
    a += b;
    // CHECK: moore.mir.sub %a, %b : !moore.int
    a -= b;
    // CHECK: moore.mir.mul %a, %b : !moore.int
    a *= b;
    // CHECK: moore.mir.divs %a, %b : !moore.int
    a /= b;
    // CHECK: moore.mir.mods %a, %b : !moore.int
    a %= b;
    // CHECK: moore.mir.binBitwise and %a, %b : !moore.int, !moore.int
    a &= b;
    // CHECK: moore.mir.binBitwise or %a, %b : !moore.int, !moore.int
    a |= b;
    // CHECK: moore.mir.binBitwise xor %a, %b : !moore.int, !moore.int
    a ^= b;
    // CHECK: moore.mir.shl %a, %b : !moore.int, !moore.int
    a <<= b;
    // CHECK: moore.mir.shl arithmetic %a, %b : !moore.int, !moore.int
    a <<<= b;
    // CHECK: moore.mir.shr %a, %b : !moore.int, !moore.int
    a >>= b;
    // CHECK: moore.mir.shr arithmetic %a, %b : !moore.int, !moore.int
    a >>>= b;
=======

    // CHECK: moore.mir.concat %a, %b : (!moore.int, !moore.int) -> !moore.packed<range<bit, 63:0>>
    c = {a,b};
>>>>>>> d844a694
  end
endmodule


// CHECK-LABEL: moore.module @Assignments {
module Assignments();
  // CHECK: %a = moore.variable : !moore.int
  // CHECK: %b = moore.variable : !moore.int
  int a, b;

  initial begin
    // CHECK: moore.mir.bpassign %a, %b : !moore.int
    a = b;
    // CHECK: moore.mir.passign %a, %b : !moore.int
    a <= b;
    // CHECK: moore.mir.pcassign %a, %b : !moore.int
    assign a = b;
  end
endmodule


// CHECK-LABEL: moore.module @Statements {
module Statements();
  // CHECK: %a = moore.variable : !moore.int
  // CHECK: %b = moore.variable : !moore.int
  int a, b;

  initial begin
    // CHECK: [[ZERO:%.+]] = moore.mir.constant 0 : !moore.int
    // CHECK: [[COND:%.+]] = moore.mir.ne %a, [[ZERO]] : !moore.int, !moore.int
    // CHECK: scf.if [[COND]]
    if (a)
      ;
  end
endmodule

// CHECK-LABEL: moore.module @Array {
module Array();
  // CHECK: %a = moore.variable : !moore.packed<range<logic, 3:0>>
  // CHECK: %b = moore.variable : !moore.packed<range<logic, 1:0>>
  // CHECK: %c = moore.variable : !moore.logic
  logic [3:0] a;
  logic [1:0] b;
  logic c;

  initial begin
    // CHECK: moore.mir.replicate %0, %1 : (!moore.int, !moore.packed<range<logic, 1:0>>) -> !moore.packed<range<logic, 3:0>>
    a = {2{b}};
    // CHECK: moore.mir.part_select simple %a, %3, %4 : (!moore.packed<range<logic, 3:0>>, !moore.int, !moore.int) -> !moore.packed<range<logic, 1:0>>
    b = a[1:0];
    // CHECK: moore.mir.part_select index_down %a, %6, %7 : (!moore.packed<range<logic, 3:0>>, !moore.int, !moore.int) -> !moore.packed<range<logic, 3:2>>
    b = a[3-:2];
    // CHECK: moore.mir.bit_select %a, %10 : (!moore.packed<range<logic, 3:0>>, !moore.int) -> !moore.logic
    c = a[1];
  end
endmodule<|MERGE_RESOLUTION|>--- conflicted
+++ resolved
@@ -107,7 +107,6 @@
     c = a <<< b;
     // CHECK: moore.mir.shr arithmetic %a, %b : !moore.int, !moore.int
     c = a >>> b;
-<<<<<<< HEAD
     // CHECK: moore.mir.add %a, %b : !moore.int
     a += b;
     // CHECK: moore.mir.sub %a, %b : !moore.int
@@ -132,11 +131,8 @@
     a >>= b;
     // CHECK: moore.mir.shr arithmetic %a, %b : !moore.int, !moore.int
     a >>>= b;
-=======
-
     // CHECK: moore.mir.concat %a, %b : (!moore.int, !moore.int) -> !moore.packed<range<bit, 63:0>>
     c = {a,b};
->>>>>>> d844a694
   end
 endmodule
 
